package edu.caltech.nanodb.commands;


import java.io.IOException;

import edu.caltech.nanodb.plans.PlanNode;
import edu.caltech.nanodb.qeval.Planner;
import edu.caltech.nanodb.qeval.PlannerFactory;
import edu.caltech.nanodb.relations.SchemaNameException;
import edu.caltech.nanodb.storage.StorageManager;


/**
 * <p>
 * This command object represents a <tt>DUMP TABLE</tt> command issued against
 * the database.  <tt>DUMP TABLE</tt> commands are pretty simple, having a
 * single form:   <tt>DUMP TABLE ... [TO FILE ...] [FORMAT ...]</tt>.
 * </p>
 * <p>
 * This command is effectively identical to <tt>SELECT * FROM tbl;</tt> with
 * the results being output to console or a data file for analysis.  The
 * command is particularly helpful when the planner only implements
 * {@link Planner#makeSimpleSelect}; no planning is needed for this command
 * to work.
 * </p>
 */
<<<<<<< HEAD
public class DumpTableCommand extends Command {

    /**
     * An implementation of the tuple processor interface used by the
     * {@link DumpTableCommand} to dump each tuple.
     */
    private static class TupleExporter implements TupleProcessor {
        private PrintStream dumpOut;


        /**
         * Initialize the tuple-exporter object with the details it needs to
         * print out tuples from the specified table.
         */
        public TupleExporter(PrintStream dumpOut) {
            this.dumpOut = dumpOut;
        }


        /** The exporter can output the schema to the dump file. */
        public void setSchema(Schema schema) {
            dumpOut.print("{");

            boolean first = true;
            for (ColumnInfo colInfo : schema) {
                if (first)
                    first = false;
                else
                    dumpOut.print(",");

                String colName = colInfo.getName();
                String tblName = colInfo.getTableName();

                // TODO:  To only print out table-names when the column-name
                //        is ambiguous by itself, uncomment the first part and
                //        then comment out the next part.

                // Only print out the table name if there are multiple columns
                // with this column name.
                // if (schema.numColumnsWithName(colName) > 1 && tblName != null)
                //     out.print(tblName + '.');

                // If table name is specified, always print it out.
                if (tblName != null)
                    dumpOut.print(tblName + '.');

                dumpOut.print(colName);

                dumpOut.print(":");
                dumpOut.print(colInfo.getType());
            }
            dumpOut.println("}");
        }

        /** This implementation simply prints out each tuple it is handed. */
        public void process(Tuple tuple) throws IOException {
            dumpOut.print("[");
            boolean first = true;
            for (int i = 0; i < tuple.getColumnCount(); i++) {
                if (first)
                    first = false;
                else
                    dumpOut.print(", ");

                Object val = tuple.getColumnValue(i);
                if (val instanceof String)
                    dumpOut.printf("\"%s\"", val);
                else
                    dumpOut.print(val);
            }
            dumpOut.println("]");

        }

        public void finish() {
            // Not used
        }
    }

=======
public class DumpTableCommand extends DumpCommand {
>>>>>>> 1f331c01

    /** The name of the table to dump. */
    private String tableName;


    /**
     * Constructs a new dump-table command.
     *
     * @param tableName the name of the table to dump
     *
     * @param fileName the path and file to dump the data to.  The console
     *        will be used if this is @code{null}.
     *
     * @param format the format to dump the data in
     *
     * @throws IllegalArgumentException if tableName is null.
     */
    public DumpTableCommand(String tableName, String fileName, String format) {
        super(fileName, format);

        if (tableName == null)
            throw new IllegalArgumentException("tableName cannot be null");

        this.tableName = tableName;
    }


    protected PlanNode prepareDumpPlan(StorageManager storageManager)
            throws IOException, SchemaNameException {

        // Create a simple plan for scanning the table.
        Planner planner = PlannerFactory.getPlanner(storageManager);
        PlanNode plan = planner.makeSimpleSelect(tableName, null, null);
        plan.prepare();

        return plan;
    }


    @Override
    public String toString() {
        StringBuilder sb = new StringBuilder();

        sb.append("DumpTableCommand[table=");
        sb.append(tableName);

        if (fileName != null) {
            sb.append(", filename=\"");
            sb.append(fileName);
            sb.append("\"");
        }

        if (format != null) {
            sb.append(", format=");
            sb.append(format);
        }

        sb.append(']');

        return sb.toString();
    }
}<|MERGE_RESOLUTION|>--- conflicted
+++ resolved
@@ -24,89 +24,7 @@
  * to work.
  * </p>
  */
-<<<<<<< HEAD
-public class DumpTableCommand extends Command {
-
-    /**
-     * An implementation of the tuple processor interface used by the
-     * {@link DumpTableCommand} to dump each tuple.
-     */
-    private static class TupleExporter implements TupleProcessor {
-        private PrintStream dumpOut;
-
-
-        /**
-         * Initialize the tuple-exporter object with the details it needs to
-         * print out tuples from the specified table.
-         */
-        public TupleExporter(PrintStream dumpOut) {
-            this.dumpOut = dumpOut;
-        }
-
-
-        /** The exporter can output the schema to the dump file. */
-        public void setSchema(Schema schema) {
-            dumpOut.print("{");
-
-            boolean first = true;
-            for (ColumnInfo colInfo : schema) {
-                if (first)
-                    first = false;
-                else
-                    dumpOut.print(",");
-
-                String colName = colInfo.getName();
-                String tblName = colInfo.getTableName();
-
-                // TODO:  To only print out table-names when the column-name
-                //        is ambiguous by itself, uncomment the first part and
-                //        then comment out the next part.
-
-                // Only print out the table name if there are multiple columns
-                // with this column name.
-                // if (schema.numColumnsWithName(colName) > 1 && tblName != null)
-                //     out.print(tblName + '.');
-
-                // If table name is specified, always print it out.
-                if (tblName != null)
-                    dumpOut.print(tblName + '.');
-
-                dumpOut.print(colName);
-
-                dumpOut.print(":");
-                dumpOut.print(colInfo.getType());
-            }
-            dumpOut.println("}");
-        }
-
-        /** This implementation simply prints out each tuple it is handed. */
-        public void process(Tuple tuple) throws IOException {
-            dumpOut.print("[");
-            boolean first = true;
-            for (int i = 0; i < tuple.getColumnCount(); i++) {
-                if (first)
-                    first = false;
-                else
-                    dumpOut.print(", ");
-
-                Object val = tuple.getColumnValue(i);
-                if (val instanceof String)
-                    dumpOut.printf("\"%s\"", val);
-                else
-                    dumpOut.print(val);
-            }
-            dumpOut.println("]");
-
-        }
-
-        public void finish() {
-            // Not used
-        }
-    }
-
-=======
 public class DumpTableCommand extends DumpCommand {
->>>>>>> 1f331c01
 
     /** The name of the table to dump. */
     private String tableName;
