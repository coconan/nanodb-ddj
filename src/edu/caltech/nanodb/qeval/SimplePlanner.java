package edu.caltech.nanodb.qeval;


import java.io.IOException;
import java.util.List;

<<<<<<< HEAD
import edu.caltech.nanodb.expressions.OrderByExpression;
import edu.caltech.nanodb.plans.*;
import edu.caltech.nanodb.relations.JoinType;
=======
>>>>>>> 58880000
import org.apache.log4j.Logger;

import edu.caltech.nanodb.commands.FromClause;
import edu.caltech.nanodb.commands.SelectClause;

import edu.caltech.nanodb.expressions.Expression;

import edu.caltech.nanodb.plans.FileScanNode;
import edu.caltech.nanodb.plans.PlanNode;
import edu.caltech.nanodb.plans.SelectNode;

import edu.caltech.nanodb.relations.TableInfo;
import edu.caltech.nanodb.storage.StorageManager;


/**
 * This class generates execution plans for performing SQL queries.  The
 * primary responsibility is to generate plans for SQL <tt>SELECT</tt>
 * statements, but <tt>UPDATE</tt> and <tt>DELETE</tt> expressions will also
 * use this class to generate simple plans to identify the tuples to update
 * or delete.
 */
public class SimplePlanner implements Planner {

    /** A logging object for reporting anything interesting that happens. */
    private static Logger logger = Logger.getLogger(SimplePlanner.class);


    private StorageManager storageManager;


    public void setStorageManager(StorageManager storageManager) {
        this.storageManager = storageManager;
    }

<<<<<<< HEAD
    /**
     * Returns the root of a plan tree representing a given FromClause.
     *
     * @param fromClause an object describing the relation to query
     *
     * @return a plan tree representing the given FromClause
     *
     * @throws IOException if an IO error occurs when the planner attempts to
     *         load schema and indexing information.
     */
    private PlanNode fromClauseToNode(FromClause fromClause) throws IOException{
        PlanNode fromNode;
        // If no from clause exists, return null.
        if (fromClause == null){
            return null;
        }
        // Otherwise, switch based on from clause type
        switch (fromClause.getClauseType()) {
            // For base tables, file scan and rename if needed
            case BASE_TABLE:
                fromNode = makeSimpleSelect(fromClause.getTableName(),
                        null, null);
                if (fromClause.isRenamed()) {
                    fromNode = new RenameNode(fromNode,
                            fromClause.getResultName());
                }
                break;
            case SELECT_SUBQUERY:
                // For subqueries, recursively call makePlan and rename
                fromNode = makePlan(fromClause.getSelectClause(), null);
                fromNode.prepare();
                if (fromClause.isRenamed()) {
                    fromNode = new RenameNode(fromNode, fromClause.getResultName());
                }
                break;
            case JOIN_EXPR:
                // For joins, evaluate left and right children, then generate the
                // join node.
                PlanNode left = fromClauseToNode(fromClause.getLeftChild());
                PlanNode right = fromClauseToNode(fromClause.getRightChild());
                FromClause.JoinConditionType condition = fromClause.getConditionType();
                Expression predicate=  null;
                boolean needProject = false;

                // For ON clauses, predicate is the OnExpression
                if (condition == FromClause.JoinConditionType.JOIN_ON_EXPR) {
                    predicate = fromClause.getOnExpression();
                }
                // For other USING and NATURAL JOIN, predicate is
                // PreparedJoinExpr
                else if (condition == FromClause.JoinConditionType.JOIN_USING
                        || condition == FromClause.JoinConditionType.NATURAL_JOIN) {
                    // USING and NATURAL require a projected schema
                    needProject = true;
                    predicate = fromClause.getPreparedJoinExpr();
                }

                JoinType joinType = fromClause.getJoinType();
                // Right outer joins can't be done with nested loop, so
                // convert to project + left join
                if (joinType == JoinType.RIGHT_OUTER) {
                    needProject = true;
                    PlanNode temp = left;
                    left = right;
                    right = temp;
                    joinType = JoinType.LEFT_OUTER;
                }

                // Generate the join node
                fromNode = new NestedLoopsJoinNode(left, right, joinType, predicate);
                // Project if necessary
                if (needProject) {
                    fromNode = new ProjectNode(fromNode,
                            fromClause.getPreparedSelectValues());
                }
                break;
            default:
                // No other types should occur.
                logger.error("This should never occur");
                fromNode = null;
                break;
        }
        return fromNode;
    }
=======

>>>>>>> 58880000
    /**
     * Returns the root of a plan tree suitable for executing the specified
     * query.
     *
     * @param selClause an object describing the query to be performed
     *
     * @return a plan tree for executing the specified query
     *
     * @throws IOException if an IO error occurs when the planner attempts to
     *         load schema and indexing information.
     */
    @Override
    public PlanNode makePlan(SelectClause selClause,
        List<SelectClause> enclosingSelects) throws IOException {
<<<<<<< HEAD

        if (enclosingSelects != null && !enclosingSelects.isEmpty()) {
            throw new UnsupportedOperationException(
                    "Not yet implemented:  enclosing queries!");
        }

        // Get the from clause and convert it to a plan tree
        FromClause fromClause = selClause.getFromClause();
        PlanNode fromNode = fromClauseToNode(fromClause);
        PlanNode plan = fromNode;
        Expression predicate = selClause.getWhereExpr();
        // Insert a predicate if needed
        if (predicate != null) {
            plan = new SimpleFilterNode(plan, predicate);
        }

        // If there's a nontrivial project, add a project node.
        if (!selClause.isTrivialProject()) {
            plan = new ProjectNode(plan, selClause.getSelectValues());
        }

        // If there's an ORDER BY, add a sort node
        List<OrderByExpression> orderClause = selClause.getOrderByExprs();
        if (!orderClause.isEmpty()) {
            plan = new SortNode(plan, orderClause);
        }
        // Prepare the plan and return it
        plan.prepare();
        return plan;
=======
        // TODO:  Implement!

        // For HW1, we have a very simple implementation that defers to
        // makeSimpleSelect() to handle simple SELECT queries with one table,
        // and an optional WHERE clause.

        if (enclosingSelects != null && !enclosingSelects.isEmpty()) {
            throw new UnsupportedOperationException(
                "Not yet implemented:  enclosing queries!");
        }

        if (!selClause.isTrivialProject()) {
            throw new UnsupportedOperationException(
                "Not yet implemented:  project!");
        }

        FromClause fromClause = selClause.getFromClause();
        if (!fromClause.isBaseTable()) {
            throw new UnsupportedOperationException(
                "Not yet implemented:  joins or subqueries in FROM clause!");
        }

        return makeSimpleSelect(fromClause.getTableName(),
            selClause.getWhereExpr(), null);
>>>>>>> 58880000
    }


    /**
     * Constructs a simple select plan that reads directly from a table, with
     * an optional predicate for selecting rows.
     * <p>
     * While this method can be used for building up larger <tt>SELECT</tt>
     * queries, the returned plan is also suitable for use in <tt>UPDATE</tt>
     * and <tt>DELETE</tt> command evaluation.  In these cases, the plan must
     * only generate tuples of type {@link edu.caltech.nanodb.storage.PageTuple},
     * so that the command can modify or delete the actual tuple in the file's
     * page data.
     *
     * @param tableName The name of the table that is being selected from.
     *
     * @param predicate An optional selection predicate, or {@code null} if
     *        no filtering is desired.
     *
     * @return A new plan-node for evaluating the select operation.
     *
     * @throws IOException if an error occurs when loading necessary table
     *         information.
     */
    public SelectNode makeSimpleSelect(String tableName, Expression predicate,
        List<SelectClause> enclosingSelects) throws IOException {
        if (tableName == null)
            throw new IllegalArgumentException("tableName cannot be null");

        if (enclosingSelects != null) {
            // If there are enclosing selects, this subquery's predicate may
            // reference an outer query's value, but we don't detect that here.
            // Therefore we will probably fail with an unrecognized column
            // reference.
            logger.warn("Currently we are not clever enough to detect " +
                "correlated subqueries, so expect things are about to break...");
        }

        // Open the table.
        TableInfo tableInfo = storageManager.getTableManager().openTable(tableName);

        // Make a SelectNode to read rows from the table, with the specified
        // predicate.
        SelectNode selectNode = new FileScanNode(tableInfo, predicate);
        selectNode.prepare();
        return selectNode;
    }
}<|MERGE_RESOLUTION|>--- conflicted
+++ resolved
@@ -4,12 +4,9 @@
 import java.io.IOException;
 import java.util.List;
 
-<<<<<<< HEAD
 import edu.caltech.nanodb.expressions.OrderByExpression;
 import edu.caltech.nanodb.plans.*;
 import edu.caltech.nanodb.relations.JoinType;
-=======
->>>>>>> 58880000
 import org.apache.log4j.Logger;
 
 import edu.caltech.nanodb.commands.FromClause;
@@ -45,7 +42,6 @@
         this.storageManager = storageManager;
     }
 
-<<<<<<< HEAD
     /**
      * Returns the root of a plan tree representing a given FromClause.
      *
@@ -130,9 +126,8 @@
         }
         return fromNode;
     }
-=======
-
->>>>>>> 58880000
+
+
     /**
      * Returns the root of a plan tree suitable for executing the specified
      * query.
@@ -147,7 +142,6 @@
     @Override
     public PlanNode makePlan(SelectClause selClause,
         List<SelectClause> enclosingSelects) throws IOException {
-<<<<<<< HEAD
 
         if (enclosingSelects != null && !enclosingSelects.isEmpty()) {
             throw new UnsupportedOperationException(
@@ -177,32 +171,6 @@
         // Prepare the plan and return it
         plan.prepare();
         return plan;
-=======
-        // TODO:  Implement!
-
-        // For HW1, we have a very simple implementation that defers to
-        // makeSimpleSelect() to handle simple SELECT queries with one table,
-        // and an optional WHERE clause.
-
-        if (enclosingSelects != null && !enclosingSelects.isEmpty()) {
-            throw new UnsupportedOperationException(
-                "Not yet implemented:  enclosing queries!");
-        }
-
-        if (!selClause.isTrivialProject()) {
-            throw new UnsupportedOperationException(
-                "Not yet implemented:  project!");
-        }
-
-        FromClause fromClause = selClause.getFromClause();
-        if (!fromClause.isBaseTable()) {
-            throw new UnsupportedOperationException(
-                "Not yet implemented:  joins or subqueries in FROM clause!");
-        }
-
-        return makeSimpleSelect(fromClause.getTableName(),
-            selClause.getWhereExpr(), null);
->>>>>>> 58880000
     }
 
 
