package edu.caltech.nanodb.storage.heapfile;


import java.io.EOFException;
import java.io.IOException;

import java.util.List;
import java.util.Map;

import org.apache.log4j.Logger;

import edu.caltech.nanodb.qeval.TableStats;
import edu.caltech.nanodb.relations.TableSchema;
import edu.caltech.nanodb.relations.Tuple;

import edu.caltech.nanodb.storage.DBFile;
import edu.caltech.nanodb.storage.DBPage;
import edu.caltech.nanodb.storage.FilePointer;
import edu.caltech.nanodb.storage.TupleFile;
import edu.caltech.nanodb.storage.InvalidFilePointerException;
import edu.caltech.nanodb.storage.PageTuple;
import edu.caltech.nanodb.storage.StorageManager;


/**
 * This class implements the TupleFile interface for heap files.
 *
 * We keep track of pages that are partially filled (have space for additional
 * tuples) by maintaining a singly linked list of such data pages. Each page
 * has a pointer (the page number) to the next page in the list. The end of
 * the list is indicated by having a pointer to 0 (the header page).
 */
public class HeapTupleFile implements TupleFile {

    /** A logging object for reporting anything interesting that happens. */
    private static Logger logger = Logger.getLogger(HeapTupleFile.class);


    /**
     * The storage manager to use for reading and writing file pages, pinning
     * and unpinning pages, write-ahead logging, and so forth.
     */
    private StorageManager storageManager;


    /**
     * The manager for heap tuple files provides some higher-level operations
     * such as saving the metadata of a heap tuple file, so it's useful to
     * have a reference to it.
     */
    private HeapTupleFileManager heapFileManager;


    /** The schema of tuples in this tuple file. */
    private TableSchema schema;


    /** Statistics for this tuple file. */
    private TableStats stats;


    /** Page number of head of non-full page list. */
    private int firstNonFullPage;


    /** The file that stores the tuples. */
    private DBFile dbFile;


<<<<<<< HEAD
    public HeapTupleFile(StorageManager storageManager, DBFile dbFile,
                         TableSchema schema, TableStats stats,
                         int firstNonFullPage) {
=======
    public HeapTupleFile(StorageManager storageManager,
                         HeapTupleFileManager heapFileManager, DBFile dbFile,
                         TableSchema schema, TableStats stats) {
>>>>>>> 7a68a2ca
        if (storageManager == null)
            throw new IllegalArgumentException("storageManager cannot be null");

        if (heapFileManager == null)
            throw new IllegalArgumentException("heapFileManager cannot be null");

        if (dbFile == null)
            throw new IllegalArgumentException("dbFile cannot be null");

        if (schema == null)
            throw new IllegalArgumentException("schema cannot be null");

        if (stats == null)
            throw new IllegalArgumentException("stats cannot be null");

        this.storageManager = storageManager;
        this.heapFileManager = heapFileManager;
        this.dbFile = dbFile;
        this.schema = schema;
        this.stats = stats;
        this.firstNonFullPage = firstNonFullPage;
    }


    public TableSchema getSchema() {
        return schema;
    }

    @Override
    public TableStats getStats() {
        return stats;
    }


    public DBFile getDBFile() {
        return dbFile;
    }


    /**
     * Returns the first tuple in this table file, or <tt>null</tt> if
     * there are no tuples in the file.
     */
    @Override
    public Tuple getFirstTuple() throws IOException {
        try {
            // Scan through the data pages until we hit the end of the table
            // file.  It may be that the first run of data pages is empty,
            // so just keep looking until we hit the end of the file.

            // Header page is page 0, so first data page is page 1.

            for (int iPage = 1; /* nothing */ ; iPage++) {
                // Look for data on this page...

                DBPage dbPage = storageManager.loadDBPage(dbFile, iPage);
                int numSlots = DataPage.getNumSlots(dbPage);
                for (int iSlot = 0; iSlot < numSlots; iSlot++) {
                    // Get the offset of the tuple in the page.  If it's 0 then
                    // the slot is empty, and we skip to the next slot.
                    int offset = DataPage.getSlotValue(dbPage, iSlot);
                    if (offset == DataPage.EMPTY_SLOT)
                        continue;

                    // This is the first tuple in the file.  Build up the
                    // HeapFilePageTuple object and return it.
                    return new HeapFilePageTuple(schema, dbPage, iSlot, offset);
                }

                // If we got here, the page has no tuples.  Unpin the page.
                dbPage.unpin();
            }
        }
        catch (EOFException e) {
            // We ran out of pages.  No tuples in the file!
            logger.debug("No tuples in table-file " + dbFile +
                         ".  Returning null.");
        }

        return null;
    }


    /**
     * Returns the tuple corresponding to the specified file pointer.  This
     * method is used by many other operations in the database, such as
     * indexes.
     *
     * @throws InvalidFilePointerException if the specified file-pointer
     *         doesn't actually point to a real tuple.
     */
    @Override
    public Tuple getTuple(FilePointer fptr)
        throws InvalidFilePointerException, IOException {

        DBPage dbPage;
        try {
            // This could throw EOFException if the page doesn't actually exist.
            dbPage = storageManager.loadDBPage(dbFile, fptr.getPageNo());
        }
        catch (EOFException eofe) {
            throw new InvalidFilePointerException("Specified page " +
                fptr.getPageNo() + " doesn't exist in file " +
                dbFile.getDataFile().getName(), eofe);
        }

        // The file-pointer points to the slot for the tuple, not the tuple itself.
        // So, we need to look up that slot's value to get to the tuple data.

        int slot;
        try {
            slot = DataPage.getSlotIndexFromOffset(dbPage, fptr.getOffset());
        }
        catch (IllegalArgumentException iae) {
            throw new InvalidFilePointerException(iae);
        }

        // Pull the tuple's offset from the specified slot, and make sure
        // there is actually a tuple there!

        int offset = DataPage.getSlotValue(dbPage, slot);
        if (offset == DataPage.EMPTY_SLOT) {
            throw new InvalidFilePointerException("Slot " + slot +
                " on page " + fptr.getPageNo() + " is empty.");
        }

        return new HeapFilePageTuple(schema, dbPage, slot, offset);
    }


    /**
     * Returns the tuple that follows the specified tuple,
     * or <tt>null</tt> if there are no more tuples in the file.
     **/
    @Override
    public Tuple getNextTuple(Tuple tup) throws IOException {

        /* Procedure:
         *   1)  Get slot index of current tuple.
         *   2)  If there are more slots in the current page, find the next
         *       non-empty slot.
         *   3)  If we get to the end of this page, go to the next page
         *       and try again.
         *   4)  If we get to the end of the file, we return null.
         */

        if (!(tup instanceof HeapFilePageTuple)) {
            throw new IllegalArgumentException(
                "Tuple must be of type HeapFilePageTuple; got " + tup.getClass());
        }
        HeapFilePageTuple ptup = (HeapFilePageTuple) tup;

        DBPage dbPage = ptup.getDBPage();

        if (dbPage == null) {
            throw new IllegalArgumentException("NULL DBPAGE, TUPLE INVALID?");
        }

        DBFile dbFile = dbPage.getDBFile();

        int nextSlot = ptup.getSlot() + 1;
        while (true) {
            int numSlots = DataPage.getNumSlots(dbPage);

            while (nextSlot < numSlots) {
                int nextOffset = DataPage.getSlotValue(dbPage, nextSlot);
                if (nextOffset != DataPage.EMPTY_SLOT) {
                    return new HeapFilePageTuple(schema, dbPage, nextSlot,
                                                 nextOffset);
                }

                nextSlot++;
            }

            // If we got here then we reached the end of this page with no
            // tuples.  Go on to the next data-page, and start with the first
            // tuple in that page.

            try {
                DBPage nextDBPage =
                    storageManager.loadDBPage(dbFile, dbPage.getPageNo() + 1);
                dbPage.unpin();
                dbPage = nextDBPage;

                nextSlot = 0;
            }
            catch (EOFException e) {
                // Hit the end of the file with no more tuples.  We are done
                // scanning.
                // Unpin the final dbPage
                dbPage.unpin();
                return null;
            }
        }

        // It's pretty gross to have no return statement here, but there's
        // no way to reach this point.
    }


    /**
     * Adds the specified tuple into the table file.  A new
     * <tt>HeapFilePageTuple</tt> object corresponding to the tuple is returned.
     *
     * @review (donnie) This could be made a little more space-efficient.
     *         Right now when computing the required space, we assume that we
     *         will <em>always</em> need a new slot entry, whereas the page may
     *         contain empty slots.  (Note that we don't always create a new
     *         slot when adding a tuple; we will reuse an empty slot.  This
     *         inefficiency is simply in estimating the size required for the
     *         new tuple.)
     */
    @Override
    public Tuple addTuple(Tuple tup) throws IOException {

        /*
         * Check to see whether any constraints are violated by
         * adding this tuple
         *
         * Find out how large the new tuple will be, so we can find a page to
         * store it.
         *
         * Find a page with space for the new tuple.
         *
         * Generate the data necessary for storing the tuple into the file.
         */

        int tupSize = PageTuple.getTupleStorageSize(schema, tup);
        logger.debug("Adding new tuple of size " + tupSize + " bytes.");

        // Sanity check:  Make sure that the tuple would actually fit in a page
        // in the first place!
        // The "+ 2" is for the case where we need a new slot entry as well.
        if (tupSize + 2 > dbFile.getPageSize()) {
            throw new IOException("Tuple size " + tupSize +
                " is larger than page size " + dbFile.getPageSize() + ".");
        }

        // Search for a page to put the tuple in. If we hit the end of the
        // list of partially filled pages (pageNo will be 0), then create a
        // new page.
        int pageNo = firstNonFullPage;
        DBPage dbPage = null;
        // Keep track of the previous page so we can maintain the list.
        DBPage prevPage = null;
        while (pageNo > 0) {
            dbPage = storageManager.loadDBPage(dbFile, pageNo);

            int freeSpace = DataPage.getFreeSpaceInPage(dbPage);

            logger.trace(String.format("Page %d has %d bytes of free space.",
                         pageNo, freeSpace));

            // If this page has enough free space to add a new tuple, break
            // out of the loop.  (The "+ 2" is for the new slot entry we will
            // also need.)
            if (freeSpace >= tupSize + 2) {
                logger.debug("Found space for new tuple in page " + pageNo + ".");
                break;
            }

            // If we reached this point then the page doesn't have enough
            // space, so go on to the next data page.
            if (prevPage != null) {
                prevPage.unpin();
            }
            prevPage = dbPage;
            pageNo = DataPage.getNextNonFullPage(dbPage);
            dbPage = null;
        }

        if (dbPage == null) {
            // Get the page number of the next allocated page.
            pageNo = dbFile.getNumPages();
            logger.debug("Creating new page " + pageNo + " to store new tuple.");
            dbPage = storageManager.loadDBPage(dbFile, pageNo, true);
            DataPage.initNewPage(dbPage);

            // Add new page to the list of non-full pages.
            if (prevPage == null) {
                firstNonFullPage = pageNo;
            } else {
                DataPage.setNextNonFullPage(prevPage, pageNo);
            }
        }

        int slot = DataPage.allocNewTuple(dbPage, tupSize);
        int tupOffset = DataPage.getSlotValue(dbPage, slot);

        logger.debug(String.format(
            "New tuple will reside on page %d, slot %d with offset %d.",
                pageNo, slot, tupOffset));

        HeapFilePageTuple pageTup =
            HeapFilePageTuple.storeNewTuple(schema, dbPage, slot, tupOffset, tup);

        // If there is no more space for a new tuple, then remove this page
        // from the list of non-full pages. For tuples with variable lengths,
        // it may be possible for a page to fit some tuples but not others.
        // However, instead of trying to compute an estimated size, we will
        // simply use this current tuple as a rough estimate of the size
        // needed. That is, will this tuple fit in the page again or not?
        if (DataPage.getFreeSpaceInPage(dbPage) < tupSize + 2) {
            // Set this page to "full".
            DataPage.setPageIsFull(dbPage, true);

            // Remove this from the list of non-full pages.
            int nextNonFullPage = DataPage.getNextNonFullPage(dbPage);
            if (prevPage == null) {
                firstNonFullPage = nextNonFullPage;
            } else {
                DataPage.setNextNonFullPage(prevPage, nextNonFullPage);
            }
        }

        if (prevPage != null) {
            prevPage.unpin();
        }

        // Update values that may have changed.
        DBPage headerPage = storageManager.loadDBPage(dbFile, 0);
        HeaderPage.setFirstNonFullPage(headerPage, firstNonFullPage);
        headerPage.unpin();

        DataPage.sanityCheck(dbPage);

        // Done with the page, so we can unpin it.
        dbPage.unpin();

        return pageTup;
    }


    // Inherit interface-method documentation.
    /**
     * @review (donnie) This method will fail if a tuple is modified in a way
     *         that requires more space than is currently available in the data
     *         page.  One solution would be to move the tuple to a different
     *         page and then perform the update, but that would cause all kinds
     *         of additional issues.  So, if the page runs out of data, oh well.
     */
    @Override
    public void updateTuple(Tuple tup, Map<String, Object> newValues)
        throws IOException {

        if (!(tup instanceof HeapFilePageTuple)) {
            throw new IllegalArgumentException(
                "Tuple must be of type HeapFilePageTuple; got " + tup.getClass());
        }
        HeapFilePageTuple ptup = (HeapFilePageTuple) tup;

        for (Map.Entry<String, Object> entry : newValues.entrySet()) {
            String colName = entry.getKey();
            Object value = entry.getValue();

            int colIndex = schema.getColumnIndex(colName);
            ptup.setColumnValue(colIndex, value);
        }

        DBPage dbPage = ptup.getDBPage();
        DataPage.sanityCheck(dbPage);
    }


    // Inherit interface-method documentation.
    @Override
    public void deleteTuple(Tuple tup) throws IOException {

        if (!(tup instanceof HeapFilePageTuple)) {
            throw new IllegalArgumentException(
                "Tuple must be of type HeapFilePageTuple; got " + tup.getClass());
        }
        HeapFilePageTuple ptup = (HeapFilePageTuple) tup;

        DBPage dbPage = ptup.getDBPage();
        DataPage.deleteTuple(dbPage, ptup.getSlot());

        // Add this to the list of non-full pages if it was not already in the
        // list.
        if (DataPage.getPageIsFull(dbPage)) {
            DataPage.setPageIsFull(dbPage, false);

            // Insert the page at the front of the list.
            DBPage headerPage = storageManager.loadDBPage(dbFile, 0);
            int nextNonFullPage = HeaderPage.getFirstNonFullPage(headerPage);
            HeaderPage.setFirstNonFullPage(headerPage, dbPage.getPageNo());
            DataPage.setNextNonFullPage(dbPage, nextNonFullPage);
            headerPage.unpin();
        }

        DataPage.sanityCheck(dbPage);
    }

    @Override
    public void analyze() throws IOException {
        // TODO!
        throw new UnsupportedOperationException("Not yet implemented!");
    }

    @Override
    public List<String> verify() throws IOException {
        // TODO!
        throw new UnsupportedOperationException("Not yet implemented!");
    }

    @Override
    public void optimize() throws IOException {
        // TODO!
        throw new UnsupportedOperationException("Not yet implemented!");
    }
}<|MERGE_RESOLUTION|>--- conflicted
+++ resolved
@@ -67,15 +67,8 @@
     private DBFile dbFile;
 
 
-<<<<<<< HEAD
-    public HeapTupleFile(StorageManager storageManager, DBFile dbFile,
-                         TableSchema schema, TableStats stats,
-                         int firstNonFullPage) {
-=======
-    public HeapTupleFile(StorageManager storageManager,
-                         HeapTupleFileManager heapFileManager, DBFile dbFile,
+    public HeapTupleFile(StorageManager storageManager, HeapTupleFileManager heapFileManager, DBFile dbFile,
                          TableSchema schema, TableStats stats) {
->>>>>>> 7a68a2ca
         if (storageManager == null)
             throw new IllegalArgumentException("storageManager cannot be null");
 
@@ -96,7 +89,6 @@
         this.dbFile = dbFile;
         this.schema = schema;
         this.stats = stats;
-        this.firstNonFullPage = firstNonFullPage;
     }
 
 
