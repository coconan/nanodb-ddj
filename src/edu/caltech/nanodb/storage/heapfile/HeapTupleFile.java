package edu.caltech.nanodb.storage.heapfile;


import java.io.EOFException;
import java.io.IOException;

import java.util.List;
import java.util.Map;

import org.apache.log4j.Logger;

import edu.caltech.nanodb.qeval.TableStats;
import edu.caltech.nanodb.relations.TableSchema;
import edu.caltech.nanodb.relations.Tuple;

import edu.caltech.nanodb.storage.DBFile;
import edu.caltech.nanodb.storage.DBPage;
import edu.caltech.nanodb.storage.FilePointer;
import edu.caltech.nanodb.storage.TupleFile;
import edu.caltech.nanodb.storage.InvalidFilePointerException;
import edu.caltech.nanodb.storage.PageTuple;
import edu.caltech.nanodb.storage.StorageManager;


/**
 * This class implements the TupleFile interface for heap files.
 *
 * We keep track of pages that are partially filled (have space for additional
 * tuples) by maintaining a singly linked list of such data pages. Each page
 * has a pointer (the page number) to the next page in the list. The end of
 * the list is indicated by having a pointer to 0 (the header page).
 */
public class HeapTupleFile implements TupleFile {

    /** A logging object for reporting anything interesting that happens. */
    private static Logger logger = Logger.getLogger(HeapTupleFile.class);


    /**
     * The storage manager to use for reading and writing file pages, pinning
     * and unpinning pages, write-ahead logging, and so forth.
     */
    private StorageManager storageManager;


    /**
     * The manager for heap tuple files provides some higher-level operations
     * such as saving the metadata of a heap tuple file, so it's useful to
     * have a reference to it.
     */
    private HeapTupleFileManager heapFileManager;


    /** The schema of tuples in this tuple file. */
    private TableSchema schema;


    /** Statistics for this tuple file. */
    private TableStats stats;


    /** Page number of head of non-full page list. */
    private int firstNonFullPage;


    /** The file that stores the tuples. */
    private DBFile dbFile;


<<<<<<< HEAD
    public HeapTupleFile(StorageManager storageManager, DBFile dbFile,
                         TableSchema schema, TableStats stats,
                         int firstNonFullPage) {
=======
    public HeapTupleFile(StorageManager storageManager,
                         HeapTupleFileManager heapFileManager, DBFile dbFile,
                         TableSchema schema, TableStats stats) {
>>>>>>> f10d974f
        if (storageManager == null)
            throw new IllegalArgumentException("storageManager cannot be null");

        if (heapFileManager == null)
            throw new IllegalArgumentException("heapFileManager cannot be null");

        if (dbFile == null)
            throw new IllegalArgumentException("dbFile cannot be null");

        if (schema == null)
            throw new IllegalArgumentException("schema cannot be null");

        if (stats == null)
            throw new IllegalArgumentException("stats cannot be null");

        this.storageManager = storageManager;
        this.heapFileManager = heapFileManager;
        this.dbFile = dbFile;
        this.schema = schema;
        this.stats = stats;
        this.firstNonFullPage = firstNonFullPage;
    }


    public TableSchema getSchema() {
        return schema;
    }

    @Override
    public TableStats getStats() {
        return stats;
    }


    public DBFile getDBFile() {
        return dbFile;
    }


    /**
     * Returns the first tuple in this table file, or <tt>null</tt> if
     * there are no tuples in the file.
     */
    @Override
    public Tuple getFirstTuple() throws IOException {
        try {
            // Scan through the data pages until we hit the end of the table
            // file.  It may be that the first run of data pages is empty,
            // so just keep looking until we hit the end of the file.

            // Header page is page 0, so first data page is page 1.

            for (int iPage = 1; /* nothing */ ; iPage++) {
                // Look for data on this page...

                DBPage dbPage = storageManager.loadDBPage(dbFile, iPage);
                int numSlots = DataPage.getNumSlots(dbPage);
                for (int iSlot = 0; iSlot < numSlots; iSlot++) {
                    // Get the offset of the tuple in the page.  If it's 0 then
                    // the slot is empty, and we skip to the next slot.
                    int offset = DataPage.getSlotValue(dbPage, iSlot);
                    if (offset == DataPage.EMPTY_SLOT)
                        continue;

                    // This is the first tuple in the file.  Build up the
                    // HeapFilePageTuple object and return it.
                    return new HeapFilePageTuple(schema, dbPage, iSlot, offset);
                }

                // If we got here, the page has no tuples.  Unpin the page.
                dbPage.unpin();
            }
        }
        catch (EOFException e) {
            // We ran out of pages.  No tuples in the file!
            logger.debug("No tuples in table-file " + dbFile +
                         ".  Returning null.");
        }

        return null;
    }


    /**
     * Returns the tuple corresponding to the specified file pointer.  This
     * method is used by many other operations in the database, such as
     * indexes.
     *
     * @throws InvalidFilePointerException if the specified file-pointer
     *         doesn't actually point to a real tuple.
     */
    @Override
    public Tuple getTuple(FilePointer fptr)
        throws InvalidFilePointerException, IOException {

        DBPage dbPage;
        try {
            // This could throw EOFException if the page doesn't actually exist.
            dbPage = storageManager.loadDBPage(dbFile, fptr.getPageNo());
        }
        catch (EOFException eofe) {
            throw new InvalidFilePointerException("Specified page " +
                fptr.getPageNo() + " doesn't exist in file " +
                dbFile.getDataFile().getName(), eofe);
        }

        // The file-pointer points to the slot for the tuple, not the tuple itself.
        // So, we need to look up that slot's value to get to the tuple data.

        int slot;
        try {
            slot = DataPage.getSlotIndexFromOffset(dbPage, fptr.getOffset());
        }
        catch (IllegalArgumentException iae) {
            throw new InvalidFilePointerException(iae);
        }

        // Pull the tuple's offset from the specified slot, and make sure
        // there is actually a tuple there!

        int offset = DataPage.getSlotValue(dbPage, slot);
        if (offset == DataPage.EMPTY_SLOT) {
            throw new InvalidFilePointerException("Slot " + slot +
                " on page " + fptr.getPageNo() + " is empty.");
        }

        return new HeapFilePageTuple(schema, dbPage, slot, offset);
    }


    /**
     * Returns the tuple that follows the specified tuple,
     * or <tt>null</tt> if there are no more tuples in the file.
     **/
    @Override
    public Tuple getNextTuple(Tuple tup) throws IOException {

        /* Procedure:
         *   1)  Get slot index of current tuple.
         *   2)  If there are more slots in the current page, find the next
         *       non-empty slot.
         *   3)  If we get to the end of this page, go to the next page
         *       and try again.
         *   4)  If we get to the end of the file, we return null.
         */

        if (!(tup instanceof HeapFilePageTuple)) {
            throw new IllegalArgumentException(
                "Tuple must be of type HeapFilePageTuple; got " + tup.getClass());
        }
        HeapFilePageTuple ptup = (HeapFilePageTuple) tup;

        DBPage dbPage = ptup.getDBPage();

        if (dbPage == null) {
            throw new IllegalArgumentException("NULL DBPAGE, TUPLE INVALID?");
        }

        DBFile dbFile = dbPage.getDBFile();

        int nextSlot = ptup.getSlot() + 1;
        while (true) {
            int numSlots = DataPage.getNumSlots(dbPage);

            while (nextSlot < numSlots) {
                int nextOffset = DataPage.getSlotValue(dbPage, nextSlot);
                if (nextOffset != DataPage.EMPTY_SLOT) {
                    return new HeapFilePageTuple(schema, dbPage, nextSlot,
                                                 nextOffset);
                }

                nextSlot++;
            }

            // If we got here then we reached the end of this page with no
            // tuples.  Go on to the next data-page, and start with the first
            // tuple in that page.

            try {
                DBPage nextDBPage =
                    storageManager.loadDBPage(dbFile, dbPage.getPageNo() + 1);
                dbPage.unpin();
                dbPage = nextDBPage;

                nextSlot = 0;
            }
            catch (EOFException e) {
                // Hit the end of the file with no more tuples.  We are done
                // scanning.
                // Unpin the final dbPage
                dbPage.unpin();
                return null;
            }
        }

        // It's pretty gross to have no return statement here, but there's
        // no way to reach this point.
    }


    /**
     * Adds the specified tuple into the table file.  A new
     * <tt>HeapFilePageTuple</tt> object corresponding to the tuple is returned.
     *
     * @review (donnie) This could be made a little more space-efficient.
     *         Right now when computing the required space, we assume that we
     *         will <em>always</em> need a new slot entry, whereas the page may
     *         contain empty slots.  (Note that we don't always create a new
     *         slot when adding a tuple; we will reuse an empty slot.  This
     *         inefficiency is simply in estimating the size required for the
     *         new tuple.)
     */
    @Override
    public Tuple addTuple(Tuple tup) throws IOException {

        /*
         * Check to see whether any constraints are violated by
         * adding this tuple
         *
         * Find out how large the new tuple will be, so we can find a page to
         * store it.
         *
         * Find a page with space for the new tuple.
         *
         * Generate the data necessary for storing the tuple into the file.
         */

        int tupSize = PageTuple.getTupleStorageSize(schema, tup);
        logger.debug("Adding new tuple of size " + tupSize + " bytes.");

        // Sanity check:  Make sure that the tuple would actually fit in a page
        // in the first place!
        // The "+ 2" is for the case where we need a new slot entry as well.
        if (tupSize + 2 > dbFile.getPageSize()) {
            throw new IOException("Tuple size " + tupSize +
                " is larger than page size " + dbFile.getPageSize() + ".");
        }

        // Search for a page to put the tuple in. If we hit the end of the
        // list of partially filled pages (pageNo will be 0), then create a
        // new page.
        int pageNo = firstNonFullPage;
        DBPage dbPage = null;
        // Keep track of the previous page so we can maintain the list.
        DBPage prevPage = null;
        while (pageNo > 0) {
            dbPage = storageManager.loadDBPage(dbFile, pageNo);

            int freeSpace = DataPage.getFreeSpaceInPage(dbPage);

            logger.trace(String.format("Page %d has %d bytes of free space.",
                         pageNo, freeSpace));

            // If this page has enough free space to add a new tuple, break
            // out of the loop.  (The "+ 2" is for the new slot entry we will
            // also need.)
            if (freeSpace >= tupSize + 2) {
                logger.debug("Found space for new tuple in page " + pageNo + ".");
                break;
            }

            // If we reached this point then the page doesn't have enough
            // space, so go on to the next data page.
            if (prevPage != null) {
                prevPage.unpin();
            }
            prevPage = dbPage;
            pageNo = DataPage.getNextNonFullPage(dbPage);
            dbPage = null;
        }

        if (dbPage == null) {
            // Get the page number of the next allocated page.
            pageNo = dbFile.getNumPages();
            logger.debug("Creating new page " + pageNo + " to store new tuple.");
            dbPage = storageManager.loadDBPage(dbFile, pageNo, true);
            DataPage.initNewPage(dbPage);

            // Add new page to the list of non-full pages.
            if (prevPage == null) {
                firstNonFullPage = pageNo;
            } else {
                DataPage.setNextNonFullPage(prevPage, pageNo);
            }
        }

        int slot = DataPage.allocNewTuple(dbPage, tupSize);
        int tupOffset = DataPage.getSlotValue(dbPage, slot);

        logger.debug(String.format(
            "New tuple will reside on page %d, slot %d with offset %d.",
                pageNo, slot, tupOffset));

        HeapFilePageTuple pageTup =
            HeapFilePageTuple.storeNewTuple(schema, dbPage, slot, tupOffset, tup);

        // If there is no more space for a new tuple, then remove this page
        // from the list of non-full pages. For tuples with variable lengths,
        // it may be possible for a page to fit some tuples but not others.
        // However, instead of trying to compute an estimated size, we will
        // simply use this current tuple as a rough estimate of the size
        // needed. That is, will this tuple fit in the page again or not?
        if (DataPage.getFreeSpaceInPage(dbPage) < tupSize + 2) {
            // Set this page to "full".
            DataPage.setPageIsFull(dbPage, true);

            // Remove this from the list of non-full pages.
            int nextNonFullPage = DataPage.getNextNonFullPage(dbPage);
            if (prevPage == null) {
                firstNonFullPage = nextNonFullPage;
            } else {
                DataPage.setNextNonFullPage(prevPage, nextNonFullPage);
            }
        }

        if (prevPage != null) {
            prevPage.unpin();
        }

        // Update values that may have changed.
        DBPage headerPage = storageManager.loadDBPage(dbFile, 0);
        HeaderPage.setFirstNonFullPage(headerPage, firstNonFullPage);
        headerPage.unpin();

        DataPage.sanityCheck(dbPage);

        // Done with the page, so we can unpin it.
        dbPage.unpin();

        return pageTup;
    }


    // Inherit interface-method documentation.
    /**
     * @review (donnie) This method will fail if a tuple is modified in a way
     *         that requires more space than is currently available in the data
     *         page.  One solution would be to move the tuple to a different
     *         page and then perform the update, but that would cause all kinds
     *         of additional issues.  So, if the page runs out of data, oh well.
     */
    @Override
    public void updateTuple(Tuple tup, Map<String, Object> newValues)
        throws IOException {

        if (!(tup instanceof HeapFilePageTuple)) {
            throw new IllegalArgumentException(
                "Tuple must be of type HeapFilePageTuple; got " + tup.getClass());
        }
        HeapFilePageTuple ptup = (HeapFilePageTuple) tup;

        for (Map.Entry<String, Object> entry : newValues.entrySet()) {
            String colName = entry.getKey();
            Object value = entry.getValue();

            int colIndex = schema.getColumnIndex(colName);
            ptup.setColumnValue(colIndex, value);
        }

        DBPage dbPage = ptup.getDBPage();
        DataPage.sanityCheck(dbPage);
    }


    // Inherit interface-method documentation.
    @Override
    public void deleteTuple(Tuple tup) throws IOException {

        if (!(tup instanceof HeapFilePageTuple)) {
            throw new IllegalArgumentException(
                "Tuple must be of type HeapFilePageTuple; got " + tup.getClass());
        }
        HeapFilePageTuple ptup = (HeapFilePageTuple) tup;

        DBPage dbPage = ptup.getDBPage();
        DataPage.deleteTuple(dbPage, ptup.getSlot());

        // Add this to the list of non-full pages if it was not already in the
        // list.
        if (DataPage.getPageIsFull(dbPage)) {
            DataPage.setPageIsFull(dbPage, false);

            // Insert the page at the front of the list.
            DBPage headerPage = storageManager.loadDBPage(dbFile, 0);
            int nextNonFullPage = HeaderPage.getFirstNonFullPage(headerPage);
            HeaderPage.setFirstNonFullPage(headerPage, dbPage.getPageNo());
            DataPage.setNextNonFullPage(dbPage, nextNonFullPage);
            headerPage.unpin();
        }

        DataPage.sanityCheck(dbPage);
    }

    @Override
    public void analyze() throws IOException {
        // TODO!
        throw new UnsupportedOperationException("Not yet implemented!");
    }

    @Override
    public List<String> verify() throws IOException {
        // TODO!
        throw new UnsupportedOperationException("Not yet implemented!");
    }

    @Override
    public void optimize() throws IOException {
        // TODO!
        throw new UnsupportedOperationException("Not yet implemented!");
    }
}<|MERGE_RESOLUTION|>--- conflicted
+++ resolved
@@ -67,15 +67,10 @@
     private DBFile dbFile;
 
 
-<<<<<<< HEAD
-    public HeapTupleFile(StorageManager storageManager, DBFile dbFile,
+    public HeapTupleFile(StorageManager storageManager,
+                         HeapTupleFileManager heapFileManager, DBFile dbFile,
                          TableSchema schema, TableStats stats,
                          int firstNonFullPage) {
-=======
-    public HeapTupleFile(StorageManager storageManager,
-                         HeapTupleFileManager heapFileManager, DBFile dbFile,
-                         TableSchema schema, TableStats stats) {
->>>>>>> f10d974f
         if (storageManager == null)
             throw new IllegalArgumentException("storageManager cannot be null");
 
